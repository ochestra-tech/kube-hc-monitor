--- conflicted
+++ resolved
@@ -1,11 +1,6 @@
-<<<<<<< HEAD
-# Welcome to the Ochestra AIOps Project!
-=======
 # Welcome to the Ochestra AI Project!
 
->>>>>>> bb9e6ace
-
-Ochestra is an cloud native DevOps-as-a-Service platform that leverages artificial inteligence and CNCF tools to simplify and automate the management of cloud native workloads and help solve and/or deal with the key challenges that IT and Software Engineering teams who ran their application workloads on kubernetes and in the cloud native way,  will usually have to deal with - Complexity, Cost and Performance.
+Ochestra is an cloud native DevOps-as-a-Service platform that leverages artificial inteligence and CNCF tools to simplify and automate the management of cloud native workloads and help solve and/or deal with the key challenges that IT and Software Engineering teams who ran their application workloads on kubernetes and in the cloud native way, will usually have to deal with - Complexity, Cost and Performance.
 
 [TODO: Additional paragraph describing your project (optional)]
 
